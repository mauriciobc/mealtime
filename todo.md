--- conflicted
+++ resolved
@@ -145,7 +145,6 @@
   - [ ] Adicionar instruções de debug
   - [ ] Criar checklist de validação 
 
-<<<<<<< HEAD
 # User profile
 
 ## Objetivo
@@ -211,130 +210,4 @@
 - Use mocks/fake data no frontend enquanto a API não estiver pronta.
 - Teste cada parte separadamente antes de integrar tudo.
 - Peça revisão de código e feedbacks frequentes.
-- Documente dúvidas e decisões tomadas durante o desenvolvimento. 
-=======
-## Controle de Peso
-- [ ] Configurar Estrutura de Dados
-  - [ ] Criar schema no Prisma (`prisma/schema.prisma`)
-    ```prisma
-    model WeightRecord {
-      id        String   @id @default(cuid())
-      catId     String
-      weight    Float
-      date      DateTime @default(now())
-      notes     String?
-      createdAt DateTime @default(now())
-      updatedAt DateTime @updatedAt
-      cat       Cat      @relation(fields: [catId], references: [id])
-    }
-
-    model Cat {
-      // ... existing fields ...
-      weightRecords WeightRecord[]
-      targetWeight  Float?
-      weightGoal    String? // "gain", "lose", "maintain"
-    }
-    ```
-
-- [ ] Implementar Backend
-  - [ ] Criar rota de API em `src/app/api/cats/[catId]/weight/route.ts`
-    - [ ] Implementar GET para histórico de peso
-    - [ ] Implementar POST para novo registro
-    - [ ] Implementar PUT para atualizar meta de peso
-  - [ ] Criar serviço em `src/services/weightService.ts`
-    - [ ] Implementar funções de CRUD
-    - [ ] Adicionar validações com Zod
-    - [ ] Implementar cálculos de progresso
-
-- [ ] Desenvolver Interface do Usuário
-  - [ ] Criar componente de dashboard em `src/components/weight/WeightDashboard.tsx`
-    - [ ] Implementar gráfico com Chart.js
-    - [ ] Adicionar indicadores de progresso
-    - [ ] Criar formulário de entrada de peso
-  - [ ] Criar componente de meta em `src/components/weight/WeightGoal.tsx`
-    - [ ] Implementar formulário de definição de meta
-    - [ ] Adicionar validações
-    - [ ] Criar visualização de progresso
-
-- [ ] Implementar Lógica de Negócio
-  - [ ] Criar utilitários em `src/utils/weightCalculations.ts`
-    - [ ] Implementar cálculo de progresso
-    - [ ] Adicionar validações de peso
-    - [ ] Criar funções de recomendação
-  - [ ] Implementar sistema de notificações
-    - [ ] Criar triggers para alertas
-    - [ ] Implementar notificações push
-    - [ ] Adicionar emails de atualização
-
-- [ ] Testes e Validação
-  - [ ] Criar testes unitários em `src/tests/weight.test.ts`
-    - [ ] Testar cálculos de progresso
-    - [ ] Validar regras de negócio
-    - [ ] Testar integrações
-  - [ ] Implementar testes de integração
-    - [ ] Testar fluxo completo
-    - [ ] Validar persistência
-    - [ ] Testar erros
-
-- [ ] Documentação
-  - [ ] Criar guia de uso em `docs/weight-tracking.md`
-    - [ ] Documentar funcionalidades
-    - [ ] Adicionar exemplos
-    - [ ] Incluir FAQs
-  - [ ] Adicionar comentários no código
-    - [ ] Documentar funções complexas
-    - [ ] Explicar regras de negócio
-    - [ ] Adicionar exemplos de uso
-
-### Marcos de Implementação
-
-1. **Semana 1: Estrutura e Dados**
-   - Configurar schema do Prisma
-   - Implementar tipos TypeScript
-   - Criar rotas básicas da API
-
-2. **Semana 2: Backend e Serviços**
-   - Implementar CRUD completo
-   - Adicionar validações
-   - Configurar cálculos básicos
-
-3. **Semana 3: Interface do Usuário**
-   - Desenvolver dashboard
-   - Criar formulários
-   - Implementar visualizações
-
-4. **Semana 4: Lógica e Testes**
-   - Implementar cálculos avançados
-   - Adicionar sistema de notificações
-   - Criar testes unitários
-
-5. **Semana 5: Refinamento e Documentação**
-   - Otimizar performance
-   - Adicionar documentação
-   - Realizar testes de integração
-
-### Notas para o Desenvolvedor
-
-1. **Arquivos Principais a Modificar:**
-   - `prisma/schema.prisma`: Adicionar modelos de peso
-   - `src/app/api/cats/[catId]/weight/route.ts`: Implementar endpoints
-   - `src/components/weight/WeightDashboard.tsx`: Criar interface principal
-   - `src/services/weightService.ts`: Implementar lógica de negócio
-
-2. **Dependências a Instalar:**
-   ```bash
-   npm install chart.js react-chartjs-2 @prisma/client zod
-   ```
-
-3. **Considerações Importantes:**
-   - Validar todos os inputs de peso
-   - Implementar tratamento de erros robusto
-   - Garantir performance do gráfico
-   - Manter consistência com o design existente
-
-4. **Próximos Passos Após Implementação:**
-   - Realizar code review
-   - Testar em diferentes dispositivos
-   - Coletar feedback dos usuários
-   - Planejar melhorias futuras 
->>>>>>> a7164266
+- Documente dúvidas e decisões tomadas durante o desenvolvimento.
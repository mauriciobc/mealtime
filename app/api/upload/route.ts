--- conflicted
+++ resolved
@@ -72,23 +72,11 @@
 
     // Ler o arquivo processado e adicionar ao cache
     const processedImageBuffer = await readFile(tempFilePath);
-    await imageCache.set(processedImagePath, processedImageBuffer);
+    await imageCache.set(processedImagePath, processedImageBuffer, type);
 
-<<<<<<< HEAD
-      // Adicionar ao cache
-      await imageCache.set(processedImagePath, processedImageBuffer, type);
-
-      // Retornar URL da imagem processada - ensure no double slashes
-      const imageUrl = processedImagePath.startsWith('/') ? processedImagePath : `/${processedImagePath}`;
-      return NextResponse.json({ url: imageUrl }, { status: 201 });
-    } finally {
-      // Limpar arquivo temporário
-      await writeFile(tempFilePath, Buffer.from([]));
-    }
-=======
-    // Retornar URL da imagem processada
-    return NextResponse.json({ url: `/${processedImagePath}` }, { status: 201 });
->>>>>>> a7164266
+    // Return URL of processed image
+    const imageUrl = processedImagePath.startsWith('/') ? processedImagePath : `/${processedImagePath}`;
+    return NextResponse.json({ url: imageUrl }, { status: 201 });
   } catch (error) {
     console.error('Erro ao fazer upload de arquivo:', error);
     
@@ -105,7 +93,7 @@
       { status: 500 }
     );
   } finally {
-    // Limpar arquivo temporário
+    // Clean up temp file
     if (tempFilePath) {
       try {
         await unlink(tempFilePath);
@@ -119,34 +107,7 @@
 // GET /api/upload/cache/stats - Obter estatísticas do cache
 export async function GET(request: NextRequest) {
   try {
-<<<<<<< HEAD
-    // Verificar autenticação
-    const supabase = await createClient();
-
-    // Add check for supabase.auth initialization
-    if (!supabase || !supabase.auth) {
-      console.error("Erro Crítico: Cliente Supabase ou supabase.auth não inicializado corretamente na API de estatísticas do cache.");
-      return NextResponse.json(
-        { error: "Erro interno do servidor ao verificar autenticação." },
-        { status: 500 }
-      );
-    }
-
-    const { data: { user }, error: authError } = await supabase.auth.getUser();
-    
-    if (authError || !user) {
-      console.error("Erro de autenticação ao buscar estatísticas do cache:", authError);
-      return NextResponse.json(
-        { error: 'Não autorizado' },
-        { status: 401 }
-      );
-    }
-
-    const stats = imageCache.getStats();
-    return NextResponse.json(stats);
-=======
     return NextResponse.json({ message: 'Cache stats endpoint removed' });
->>>>>>> a7164266
   } catch (error) {
     console.error('Erro ao obter estatísticas do cache:', error);
     return NextResponse.json(
